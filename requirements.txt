transformers
jiwer
pycantonese
numpy
<<<<<<< HEAD
datasets==2.21.0
=======
wandb
>>>>>>> 7ecb8ea3
librosa
soundfile<|MERGE_RESOLUTION|>--- conflicted
+++ resolved
@@ -2,10 +2,7 @@
 jiwer
 pycantonese
 numpy
-<<<<<<< HEAD
 datasets==2.21.0
-=======
-wandb
->>>>>>> 7ecb8ea3
 librosa
-soundfile+soundfile
+wandb